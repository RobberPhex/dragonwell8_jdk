--- conflicted
+++ resolved
@@ -330,11 +330,7 @@
 + (NSArray*) getWindowLayers {
     static NSArray *windowLayers;
     static dispatch_once_t token;
-<<<<<<< HEAD
-
-=======
- 
->>>>>>> 1badee10
+
     // Initialize the list of possible window layers
     dispatch_once(&token, ^{
         // The layers are ordered from front to back, (i.e. the toppest one is the first)
@@ -349,7 +345,6 @@
     return windowLayers;
 }
 
-
 // returns id for the topmost window under mouse
 + (NSInteger) getTopmostWindowUnderMouseID {
     NSInteger result = -1;
@@ -366,11 +361,7 @@
 }
 
 + (NSInteger) getTopmostWindowUnderMouseIDImpl:(NSInteger)windowLayer {
-<<<<<<< HEAD
     NSInteger result = -1;
-=======
-    NSInteger result = -1;    
->>>>>>> 1badee10
 
     NSRect screenRect = [[NSScreen mainScreen] frame];
     NSPoint nsMouseLocation = [NSEvent mouseLocation];
